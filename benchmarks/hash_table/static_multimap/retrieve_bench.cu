--- conflicted
+++ resolved
@@ -14,19 +14,14 @@
  * limitations under the License.
  */
 
-<<<<<<< HEAD
-=======
+#include <cuco/static_multimap.cuh>
+#include <key_generator.hpp>
+
+#include <thrust/device_vector.h>
+
 #include <nvbench/nvbench.cuh>
 
->>>>>>> 9a165273
 #include <random>
-#include <thrust/device_vector.h>
-
-#include <thrust/device_vector.h>
-#include <nvbench/nvbench.cuh>
-
-#include <cuco/static_multimap.cuh>
-#include <key_generator.hpp>
 
 /**
  * @brief A benchmark evaluating multi-value `retrieve` performance:
