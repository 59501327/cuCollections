--- conflicted
+++ resolved
@@ -40,14 +40,8 @@
 ##############################################################################
 # - build type ---------------------------------------------------------------
 
-<<<<<<< HEAD
-# Note: CUDA 10.2 debian packages are broken for cuda/std/atomic header as it is located in
-# cuda/std/std/atomic
-find_package(CUDAToolkit 11.0 REQUIRED)
-=======
 # Set a default build type if none was specified
 rapids_cmake_build_type(Release)
->>>>>>> 8841cd7f
 
 # needed for clangd and clang-tidy
 set(CMAKE_EXPORT_COMPILE_COMMANDS ON)
